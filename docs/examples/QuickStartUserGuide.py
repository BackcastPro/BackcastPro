import os
import sys
sys.path.append('../../src')

import pandas_datareader.data as web

from BackcastPro import Strategy
from SmaCross import crossover, SMA
from Streamlit import plot

class SmaCross(Strategy):
    # Define the two MA lags as *class variables*
    # for later optimization
    n1 = 10
    n2 = 20
    
    def init(self):
        for code, df in self.data.items():
            # Precompute the two moving averages and add to data
            df['SMA1'] = SMA(df.Close, self.n1)
            df['SMA2'] = SMA(df.Close, self.n2)
            
    
    def next(self):
<<<<<<< HEAD
        for code, df in self.data.items():
            # If sma1 crosses above sma2, close any existing
            # short trades, and buy the asset
            if crossover(df.SMA1, df.SMA2):
                self.buy(code=code)

=======
        if self.progress < self.n2:
            # 長期移動平均が有効な値を持つまでスキップ
            return

        for code, df in self.data.items():
            # If sma1 crosses above sma2, close any existing
            # short trades, and buy the asset
            if crossover(df.SMA1, df.SMA2):
                self.buy(code=code)

>>>>>>> c93a7125
            # Else, if sma1 crosses below sma2, close any existing
            # long trades, and sell the asset
            elif crossover(df.SMA2, df.SMA1):
                self.sell(code=code)


# データ取得とバックテスト実行
from BackcastPro import Backtest

# データ取得（例: トヨタ 7203）
code='7203.JP'
df = web.DataReader(code, 'stooq')
bt = Backtest({code: df}, SmaCross, cash=10_000, commission=.002, finalize_trades=True)
stats = bt.run()
print(stats)

# # Streamlit で表示
# page_title = os.path.splitext(os.path.basename(__file__))[0]
# plot(page_title, bt)


<|MERGE_RESOLUTION|>--- conflicted
+++ resolved
@@ -22,14 +22,6 @@
             
     
     def next(self):
-<<<<<<< HEAD
-        for code, df in self.data.items():
-            # If sma1 crosses above sma2, close any existing
-            # short trades, and buy the asset
-            if crossover(df.SMA1, df.SMA2):
-                self.buy(code=code)
-
-=======
         if self.progress < self.n2:
             # 長期移動平均が有効な値を持つまでスキップ
             return
@@ -40,7 +32,6 @@
             if crossover(df.SMA1, df.SMA2):
                 self.buy(code=code)
 
->>>>>>> c93a7125
             # Else, if sma1 crosses below sma2, close any existing
             # long trades, and sell the asset
             elif crossover(df.SMA2, df.SMA1):
